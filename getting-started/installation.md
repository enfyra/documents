# Enfyra Installation Guide

## Prerequisites

- **Node.js** >= 20.0.0
- **Package manager** (npm ≥8.0.0, yarn ≥1.22.0, or bun ≥1.0.0)
- **Database server** (MySQL, MariaDB, PostgreSQL, or MongoDB)
- **Redis server**

**OR** use Docker for a complete all-in-one setup (recommended for quick start)

---

## Installation Methods

### Option 1: Docker (Recommended for Quick Start)

The easiest way to get started with Enfyra is using the all-in-one Docker image, which includes:
- Backend server (NestJS)
- Frontend app (Nuxt)
- Embedded PostgreSQL/MySQL (optional)
- Embedded Redis (optional)

#### Quick Start with Docker

```bash
docker run -d \
  --name enfyra \
  -p 3000:3000 \
  -e DB_TYPE=postgres \
  -v enfyra-data:/app/data \
  dothinh115/enfyra:latest
```

This single command will:
- Start the backend server (port 1105, internal)
- Start the frontend app (port 3000, exposed)
- Start embedded PostgreSQL (if no DB config provided)
- Start embedded Redis (if no REDIS_URI provided)

**Access the application:**
- Frontend: http://localhost:3000
- Backend API: http://localhost:1105

**Default credentials:**
- Admin Email: `enfyra@admin.com`
- Admin Password: `1234`

**Expose embedded services (optional):**
If you need to connect to the embedded database or Redis from external tools:
```bash
docker run -d \
  --name enfyra \
  -p 3000:3000 \
  -p 5432:5432 \  # PostgreSQL
  -p 6379:6379 \  # Redis
  -e DB_TYPE=postgres \
  -v enfyra-data:/app/data \
  dothinh115/enfyra:latest
```

#### Docker with MySQL

```bash
docker run -d \
  --name enfyra \
  -p 3000:3000 \
  -e DB_TYPE=mysql \
  -v enfyra-data:/app/data \
  dothinh115/enfyra:latest
```

#### Docker with External Database and Redis

```bash
docker run -d \
  --name enfyra \
  -p 3000:3000 \
  -e DB_TYPE=postgres \
  -e DB_URI=postgresql://enfyra:secret@my-postgres-host:5432/enfyra \
  -e REDIS_URI=redis://my-redis:6379/0 \
  dothinh115/enfyra:latest
```

> **Note**: If your password contains special characters, URL-encode them. Example: password `p@ssw0rd` → use `p%40ssw0rd` in the URI.

#### Docker Modes

The Docker image supports 3 modes:

1. **`all`** (default) - Run both server + app + embedded services
2. **`server`** - Run backend server only
3. **`app`** - Run frontend app only

Example - Server only:
```bash
docker run -d \
  --name enfyra-server \
  -p 1105:1105 \
  -e ENFYRA_MODE=server \
  -e DB_TYPE=postgres \
  -e DB_URI=postgresql://user:password@my-postgres:5432/enfyra \
  -e REDIS_URI=redis://my-redis:6379/0 \
  dothinh115/enfyra:latest
```

> **Note**: If your password contains special characters like `@`, `:`, `/`, etc., URL-encode them in the URI (e.g., `p@ssw0rd` → `p%40ssw0rd`).

Example - App only:
```bash
docker run -d \
  --name enfyra-app \
  -p 3000:3000 \
  -e ENFYRA_MODE=app \
  -e API_URL=http://your-backend:1105/ \
  dothinh115/enfyra:latest
```

For detailed Docker documentation, see:
- [Docker README](../docker/README.md) - Complete Docker setup guide with all configuration options
- [Docker Usage Guide](../docker/USAGE.md) - Detailed usage examples for all Docker modes

> **Next Steps**: After installation, see [Getting Started Guide](./getting-started.md) to learn how to create your first table and manage data.

---

### Option 2: Manual Installation

## Quick Setup (Manual Installation)

### 1. Install and run the backend

```bash
npx @enfyra/create-server <project-name>
cd <project-name>
npm run start
```
**Backend runs at http://localhost:1105** - This server generates and serves ALL API endpoints

- For detailed instructions: [@enfyra/create-server](https://www.npmjs.com/package/@enfyra/create-server)
- See [Architecture Overview](../architecture-overview.md) to understand how backend and frontend work together

### 2. Install and run the frontend app
```bash
npx @enfyra/create-app <project-name>
cd <project-name>
npm run dev
```
**Frontend runs at http://localhost:3000** - This app consumes APIs from your backend URL

- For detailed instructions: [@enfyra/create-app](https://www.npmjs.com/package/@enfyra/create-app)
- See [Architecture Overview](../architecture-overview.md) to understand the backend-first architecture

## Connection Flow

**Important**: The frontend app is a client that connects to your backend server:

```
Database  Backend APIs (1105) ← Frontend App (3000)
```

1. **Backend** generates REST & GraphQL APIs from your database schema
2. **Frontend** connects to backend URL (`BACKEND_URL`) and makes HTTP requests
3. **All data operations** flow through: Frontend  Backend  Database

**No API exists on the frontend** - it's purely a client consuming backend APIs.

> **Learn More**: 
> - [Architecture Overview](../architecture-overview.md) - Understand the system architecture
> - [Getting Started Guide](./getting-started.md) - Next steps after installation
> - [Table Creation Guide](./table-creation.md) - Create your first table

## Configuration Prompts

## 3. Backend Configuration prompts

When you run:

```bash
npx @enfyra/create-server <project-name>
```

the CLI will ask you a series of configuration questions. Enter the values that match your environment.

| Prompt                                | Description                                                         |
| ------------------------------------- | ------------------------------------------------------------------- |
| **Package manager**                   | Select the package manager you want to use (`npm`, `yarn`, `bun`)   |
| **Project name**                      | Name of the backend project (if not passed as a CLI argument)       |
| **Database type**                     | Type of database (`MySQL`, `PostgreSQL`, `MariaDB`, `MongoDB`)      |
| **Database host**                     | Hostname or IP address of your database                             |
| **Database port**                     | Port number of your database (e.g. `3306` for MySQL)                |
| **Database username**                 | Database user account                                               |
| **Database password**                 | Database password (can be left empty)                               |
| **Database name**                     | Name of the database to connect to / create                         |
| **Configure database pool settings?** | Whether to configure advanced connection-pool settings (Yes/No)     |
| **Redis URI**                         | URI of your Redis instance (e.g. `redis://user:pass@host:port`)     |
| **Application port**                  | Port where the Enfyra backend will run (default `1105`)             |
| **Admin email**                       | Initial admin email used to log into the dashboard                  |
| **Admin password**                    | Initial admin password                                              |

>  If any of the database or Redis connection details are invalid, the CLI will prompt you to re-enter them or cancel setup.

> **Note**: The CLI will generate a `DB_URI` connection string in your `.env` file (e.g., `mysql://user:pass@host:port/database`). You can also manually set `DB_URI` instead of using separate host/port/username/password/name fields.

> **Important - Password with Special Characters**: If your database password contains special characters (such as `@`, `:`, `/`, `%`, `#`, `?`, `&`), you must URL-encode them in the `DB_URI`. For example:
> - Password `p@ssw0rd` → Use `p%40ssw0rd` in URI
> - Password `pass:word` → Use `pass%3Aword` in URI
> - Common encodings: `@` = `%40`, `:` = `%3A`, `/` = `%2F`, `%` = `%25`, `#` = `%23`, `?` = `%3F`, `&` = `%26`

> **Database Replication (Optional)**: To enable read replicas, add `DB_REPLICA_URIS` (comma-separated) to your `.env`. Connection pool is automatically distributed between master and replicas. Read queries use round-robin routing across replicas. Set `DB_READ_FROM_MASTER=true` to include master in the round-robin pool for reads.

**The backend will run at http://localhost:1105 by default.**

After you finish answering the prompts, the CLI will:

* Validate database and Redis connections.
* Generate an `.env` file with your answers (using `DB_URI` format).
* Ask for confirmation before scaffolding the project.

Then run your new backend:

```bash
cd <project-name>
npm run start
```
(or use `yarn start:dev` / `bun run start:dev` depending on the package manager you selected.)

<<<<<<< HEAD
> **Next Steps**: 
> - [Getting Started Guide](./getting-started.md) - Learn the interface and create your first table
> - [Table Creation Guide](./table-creation.md) - Complete guide to creating tables with all field types
> - [Server Documentation](../server/README.md) - Advanced backend configuration and API development
=======
## **SECURITY WARNING:**
#### Admin credentials will be pushed to Git. Change your password immediately after the first successful login.
>>>>>>> 0e009eef

## 4. Frontend Configuration Prompts

When you run:

```bash
npx @enfyra/create-app <project-name>
```

the CLI will ask you a series of configuration questions for the frontend application. Enter the values that match your environment.

| Prompt                                | Description                                                         |
| ------------------------------------- | ------------------------------------------------------------------- |
| **Package manager**                   | Select the package manager you want to use (`npm`, `yarn`, `pnpm`) |
| **API base URL**                      | **CRITICAL**: Base URL of your backend API server that generates all APIs (must include `http://` or `https://`) |
| **App port**                          | Port where the Enfyra frontend will run (default `3000`)           |

>  **Important**: The API base URL must point to your **backend server** (usually `http://localhost:1105`). The frontend app will make HTTP requests to this URL to consume APIs. All REST & GraphQL endpoints are served by your backend, not the frontend.

After you finish answering the prompts, the CLI will:

* Validate the API URL format.
* Generate an `.env` file with your configuration.
* Scaffold the frontend project with your selected package manager.

Then run your new frontend:

```bash
cd <project-name>
npm run dev
```

(or use `yarn dev` / `pnpm dev` / `bun dev` depending on the package manager you selected.)

> **Next Steps**: 
> - [Getting Started Guide](./getting-started.md) - Learn the interface and create your first table
> - [Table Creation Guide](./table-creation.md) - Complete guide to creating tables with all field types
> - [Data Management Guide](./data-management.md) - Learn to manage records and relationships
> - [App Documentation](../app/README.md) - Frontend features and customization guides<|MERGE_RESOLUTION|>--- conflicted
+++ resolved
@@ -225,15 +225,12 @@
 ```
 (or use `yarn start:dev` / `bun run start:dev` depending on the package manager you selected.)
 
-<<<<<<< HEAD
 > **Next Steps**: 
 > - [Getting Started Guide](./getting-started.md) - Learn the interface and create your first table
 > - [Table Creation Guide](./table-creation.md) - Complete guide to creating tables with all field types
 > - [Server Documentation](../server/README.md) - Advanced backend configuration and API development
-=======
 ## **SECURITY WARNING:**
 #### Admin credentials will be pushed to Git. Change your password immediately after the first successful login.
->>>>>>> 0e009eef
 
 ## 4. Frontend Configuration Prompts
 
